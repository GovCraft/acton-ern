--- conflicted
+++ resolved
@@ -119,12 +119,78 @@
     }
 }
 
-<<<<<<< HEAD
-#[cfg(test)]
-mod tests {
-    use crate::errors::ErnError;
-    use crate::prelude::*;
-    use crate::tests::init_tracing;
+// #[cfg(test)]
+// mod tests {
+//     use crate::errors::ErnError;
+//     use crate::prelude::*;
+//     use crate::tests::init_tracing;
+//
+//     use super::*;
+//
+//     #[test]
+//     fn test() -> anyhow::Result<()> {
+//         // Create an ERN (Entity Resource Name) using the ErnBuilder with specified components
+//         let ern: Result<Ern, ErnError> = ErnBuilder::new()
+//             .with::<Domain>("acton-internal")?
+//             .with::<Category>("hr")?
+//             .with::<Account>("company123")?
+//             .with::<Root>("root")?
+//             .with::<Part>("departmentA")?
+//             .with::<Part>("team1")?
+//             .build();
+//
+//         // Verify the constructed ERN (Entity Resource Name) matches the expected value
+//         assert!(
+//             ern.is_ok(),
+//             "ern:acton-internal:hr:company123:root/departmentA/team1"
+//         );
+//         Ok(())
+//     }
+//     #[test]
+//     fn test_ern_builder() -> anyhow::Result<()> {
+//         let ern: Ern = ErnBuilder::new()
+//             .with::<Domain>("custom")?
+//             .with::<Category>("service")?
+//             .with::<Account>("account123")?
+//             .with::<Root>("resource")?
+//             .with::<Part>("subresource")?
+//             .build()?;
+//
+//         assert!(
+//             ern.to_string().ends_with("/subresource"),
+//             "{} did not end with expected string",
+//             ern
+//         );
+//
+//         Ok(())
+//     }
+//
+//     #[test]
+//     fn test_ern_builder_with_default_parts() -> anyhow::Result<(), ErnError> {
+//         init_tracing();
+//         let ern: Ern = Ern::default();
+//         tracing::debug!("{}", ern);
+//         let parser: ErnParser = ErnParser::new(ern.to_string());
+//         let parsed: Ern = parser.parse()?;
+//         assert_eq!(parsed.domain.as_str(), "acton");
+//         Ok(())
+//     }
+//
+//     #[test]
+//     fn test_ern_builder_with_owned_strings() -> anyhow::Result<(), ErnError> {
+//         let ern: Ern = ErnBuilder::new()
+//             .with::<Domain>(String::from("custom"))?
+//             .with::<Category>(String::from("service"))?
+//             .with::<Account>(String::from("account123"))?
+//             .with::<Root>(String::from("resource"))?
+//             .build()?;
+//
+//         assert!(ern
+//             .to_string()
+//             .starts_with("ern:custom:service:account123:resource"));
+//         Ok(())
+//     }
+// }
 
     use super::*;
 
@@ -192,78 +258,4 @@
             .starts_with("ern:custom:service:account123:resource"));
         Ok(())
     }
-}
-=======
-// #[cfg(test)]
-// mod tests {
-//     use crate::errors::ErnError;
-//     use crate::prelude::*;
-//     use crate::tests::init_tracing;
-//
-//     use super::*;
-//
-//     #[test]
-//     fn test() -> anyhow::Result<()> {
-//         // Create an ERN (Entity Resource Name) using the ErnBuilder with specified components
-//         let ern: Result<Ern, ErnError> = ErnBuilder::new()
-//             .with::<Domain>("acton-internal")?
-//             .with::<Category>("hr")?
-//             .with::<Account>("company123")?
-//             .with::<Root>("root")?
-//             .with::<Part>("departmentA")?
-//             .with::<Part>("team1")?
-//             .build();
-//
-//         // Verify the constructed ERN (Entity Resource Name) matches the expected value
-//         assert!(
-//             ern.is_ok(),
-//             "ern:acton-internal:hr:company123:root/departmentA/team1"
-//         );
-//         Ok(())
-//     }
-//     #[test]
-//     fn test_ern_builder() -> anyhow::Result<()> {
-//         let ern: Ern = ErnBuilder::new()
-//             .with::<Domain>("custom")?
-//             .with::<Category>("service")?
-//             .with::<Account>("account123")?
-//             .with::<Root>("resource")?
-//             .with::<Part>("subresource")?
-//             .build()?;
-//
-//         assert!(
-//             ern.to_string().ends_with("/subresource"),
-//             "{} did not end with expected string",
-//             ern
-//         );
-//
-//         Ok(())
-//     }
-//
-//     #[test]
-//     fn test_ern_builder_with_default_parts() -> anyhow::Result<(), ErnError> {
-//         init_tracing();
-//         let ern: Ern = Ern::default();
-//         tracing::debug!("{}", ern);
-//         let parser: ErnParser = ErnParser::new(ern.to_string());
-//         let parsed: Ern = parser.parse()?;
-//         assert_eq!(parsed.domain.as_str(), "acton");
-//         Ok(())
-//     }
-//
-//     #[test]
-//     fn test_ern_builder_with_owned_strings() -> anyhow::Result<(), ErnError> {
-//         let ern: Ern = ErnBuilder::new()
-//             .with::<Domain>(String::from("custom"))?
-//             .with::<Category>(String::from("service"))?
-//             .with::<Account>(String::from("account123"))?
-//             .with::<Root>(String::from("resource"))?
-//             .build()?;
-//
-//         assert!(ern
-//             .to_string()
-//             .starts_with("ern:custom:service:account123:resource"));
-//         Ok(())
-//     }
-// }
->>>>>>> 7ec5981e
+}